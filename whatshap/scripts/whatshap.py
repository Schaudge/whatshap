--- conflicted
+++ resolved
@@ -234,20 +234,12 @@
 
 def slice_reads(reads, max_coverage):
 	""" Iterate over all reads and by assigning the reads a score depending on its utility a selection of reads
-	is returend which ensures that the physical coverage does not exceed the given may_coverage.
-	"""
-
-	"""
-	Iterate over all read in random order and greedily retain those reads whose
-	addition does not lead to a local physical coverage exceeding the given threshold.
+	is returend which ensures that the physical coverage does not exceed the given max_coverage.
 	Return a ReadSet containing the retained reads.
 
 	max_coverage -- Slicing ensures that the (physical) coverage does not exceed max_coverage anywhere along the chromosome.
 	reads -- a ReadSet
 	"""
-<<<<<<< HEAD
-
-
 	selection_of_reads, with_comp =readselection(reads,max_coverage )
 	select = [IndexSet()]
 	for i in selection_of_reads:
@@ -285,63 +277,21 @@
 	#print('Differences in the components first with and without than without and with ')
 	#print(vals_with-vals_without)
 	#print(vals_without-vals_with)
+	
+	# TODO: Adapt/reactivate the following code for a richer output
+	#logger.info('Skipped %d reads that only cover one SNP', skipped_reads)
+	#informative_reads = len(reads) - skipped_reads
+	#unphasable_snps = len(position_list) - len(accessible_positions)
+	#if position_list:
+		#logger.info('%d out of %d variant positions (%.1d%%) do not have a read '
+			#'connecting them to another variant and are thus unphasable',
+			#unphasable_snps, len(position_list),
+			#100. * unphasable_snps / len(position_list))
+	#if reads:
+		#logger.info('After coverage reduction: Using %d of %d (%.1f%%) reads that cover two or more SNPs',
+			#len(slices[0]), informative_reads, (100. * len(slices[0]) / informative_reads if informative_reads > 0 else float('nan')) )
 
 	return read_selection
-=======
-	shuffled_indices = list(range(len(reads)))
-	random.shuffle(shuffled_indices)
-
-	position_list = reads.get_positions()
-	logger.info('Found %d SNP positions', len(position_list))
-
-	# dictionary to map SNP position to its index
-	position_to_index = { position: index for index, position in enumerate(position_list) }
-
-	# List of slices, start with one empty slice ...
-	slices = [IndexSet()]
-	# ... and the corresponding coverages along each slice
-	slice_coverages = [CoverageMonitor(len(position_list))]
-	skipped_reads = 0
-	accessible_positions = set()
-	for index in shuffled_indices:
-		read = reads[index]
-		# Skip reads that cover only one SNP
-		if len(read) < 2:
-			skipped_reads += 1
-			continue
-		for variant in read:
-			accessible_positions.add(variant.position)
-		begin = position_to_index[read[0].position]
-		end = position_to_index[read[-1].position] + 1
-		slice_id = 0
-		while True:
-			# Does current read fit into this slice?
-			if slice_coverages[slice_id].max_coverage_in_range(begin, end) < max_coverage:
-				slice_coverages[slice_id].add_read(begin, end)
-				slices[slice_id].add(index)
-				break
-			else:
-				slice_id += 1
-				# do we have to create a new slice?
-				if slice_id == len(slices):
-					slices.append(IndexSet())
-					slice_coverages.append(CoverageMonitor(len(position_list)))
-	logger.info('Skipped %d reads that only cover one SNP', skipped_reads)
-	informative_reads = len(reads) - skipped_reads
-
-	unphasable_snps = len(position_list) - len(accessible_positions)
-	if position_list:
-		logger.info('%d out of %d variant positions (%.1d%%) do not have a read '
-			'connecting them to another variant and are thus unphasable',
-			unphasable_snps, len(position_list),
-			100. * unphasable_snps / len(position_list))
-
-	if reads:
-		logger.info('After coverage reduction: Using %d of %d (%.1f%%) reads that cover two or more SNPs',
-			len(slices[0]), informative_reads, (100. * len(slices[0]) / informative_reads if informative_reads > 0 else float('nan')) )
-
-	return reads.subset(slices[0])
->>>>>>> d082a006
 
 
 def find_components(superreads, reads):
