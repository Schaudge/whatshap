from whatshap.core import Read, DPTable, ReadSet, Variant
<<<<<<< HEAD

=======
>>>>>>> c715506e

def verify_mec_score_and_partitioning(dp_table, reads):
	"""Confirms that the results reported by dp_table are consistent: check
	whether the reported partitioning leads to the reported MEC score."""
	superreads = dp_table.get_super_reads()
	assert len(superreads) == 2
	# create new superreads that don't contain 3s (EQUAL COST)
	new_superreads = [Read('superread0',0), Read('superread1',0)]
	assert len(superreads[0]) == len(superreads[1])
	for i in range(len(superreads[0])):
		for j in range(2):
			v = superreads[j][i]
			allele = v.allele
			if allele == 3:
				allele = j
			new_superreads[j].add_variant(v.position, allele, v.quality)
	partitioning = dp_table.get_optimal_partitioning()
	position_to_index = { variant.position: index for index, variant in enumerate(new_superreads[0]) }
	swapped = False
	mec_score = 0
	n = 0
	for read_index, read in enumerate(reads):
		cost0 = 0
		cost1 = 0
		for variant in read:
			if variant.position in position_to_index:
				if new_superreads[0][position_to_index[variant.position]].allele != variant.allele:
					cost0 = cost0 + variant.quality
				if new_superreads[1][position_to_index[variant.position]].allele != variant.allele:
					cost1 = cost1 + variant.quality
		mec_score += min(cost0, cost1)
		if cost0 == cost1:
			continue
		haplotype = 0 if (cost0 < cost1) != swapped else 1
		if partitioning[read_index] != haplotype:
			if n == 0:
				swapped = True
			else:
				assert False
		n += 1
	print('Expected MEC score: {}, obtained MEC score: {}'.format(mec_score, dp_table.get_optimal_cost()))
	assert mec_score == dp_table.get_optimal_cost()<|MERGE_RESOLUTION|>--- conflicted
+++ resolved
@@ -1,8 +1,4 @@
 from whatshap.core import Read, DPTable, ReadSet, Variant
-<<<<<<< HEAD
-
-=======
->>>>>>> c715506e
 
 def verify_mec_score_and_partitioning(dp_table, reads):
 	"""Confirms that the results reported by dp_table are consistent: check
